--- conflicted
+++ resolved
@@ -44,16 +44,9 @@
     if sval.as_bytes().len() > QUOTA_BYTES {
         return Err(ErrorKind::QuotaError(QuotaReason::TotalBytes).into());
     }
-<<<<<<< HEAD
-    // XXX - work out how to get use these bytes directly instead of sval, so
-    // we don't utf-8 encode twice!
-=======
     // XXX - as_bytes() above and using sval below means 2 utf-8 encodes.
     // Ideally we could work out how to convert to bytes once and use it in both
     // places.
-
-    // XXX - sync support will need to do the change_counter thing here.
->>>>>>> 513908f7
     conn.execute_named(
         "INSERT OR REPLACE INTO moz_extension_data(ext_id, data, sync_status, sync_change_counter)
             VALUES (:ext_id, :data, :sync_status,
