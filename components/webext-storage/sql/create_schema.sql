-- This Source Code Form is subject to the terms of the Mozilla Public
-- License, v. 2.0. If a copy of the MPL was not distributed with this
-- file, You can obtain one at http://mozilla.org/MPL/2.0/.

-- This is a very simple schema for a chrome.storage.* implementation. At time
-- of writing, only chrome.storage.sync is supported, but this can be trivially
-- enhanced to support chrome.storage.local (the api is identical, it's just a
-- different "bucket" and doesn't sync).
--
-- Even though the spec allows for a single extension to have any number of
-- "keys", we've made the decision to store all keys for a given extension in a
-- single row as a JSON representation of all keys and values.
-- We've done this primarily due to:
-- * The shape of the API is very JSON, and it almost encourages multiple keys
--   to be fetched at one time.
-- * The defined max sizes that extensions are allowed to store using this API
--   is sufficiently small that we don't have many concerns around record sizes.
-- * We'd strongly prefer to keep one record per extension when syncing this
--   data, so having the local store in this shape makes syncing easier.

CREATE TABLE IF NOT EXISTS storage_sync_data (
    ext_id TEXT PRIMARY KEY,

    /* The JSON payload. NULL means it's a tombstone */
    data TEXT,

    /* Same "sync change counter" strategy used by other components. */
    sync_change_counter INTEGER NOT NULL DEFAULT 1
<<<<<<< HEAD
) WITHOUT ROWID;
=======
);
>>>>>>> 28d325bb

CREATE TABLE IF NOT EXISTS storage_sync_mirror (
    guid TEXT PRIMARY KEY,
    /* The extension_id is explicitly not the GUID used on the server.
       We may end up making this a regular foreign-key relationship back to
<<<<<<< HEAD
       moz_extension_data, although maybe not - the ext_id may not exist in
       moz_extension_data at the time we populate this table.
=======
       storage_sync_data, although maybe not - the ext_id may not exist in
       storage_sync_data at the time we populate this table.
>>>>>>> 28d325bb
       We can iterate here as we ramp up sync support.
    */
    ext_id TEXT NOT NULL UNIQUE,

    /* Timestamp as recorded by the server - XXX - we don't currently use this
       for merging, so should consider killing it?
    */
    server_modified INTEGER NOT NULL,
    /* The JSON payload. We *do* allow NULL here - it means "deleted" */
    data TEXT
);

-- This table holds key-value metadata - primarily for sync.
CREATE TABLE IF NOT EXISTS meta (
    key TEXT PRIMARY KEY,
    value NOT NULL
) WITHOUT ROWID;<|MERGE_RESOLUTION|>--- conflicted
+++ resolved
@@ -26,23 +26,14 @@
 
     /* Same "sync change counter" strategy used by other components. */
     sync_change_counter INTEGER NOT NULL DEFAULT 1
-<<<<<<< HEAD
-) WITHOUT ROWID;
-=======
 );
->>>>>>> 28d325bb
 
 CREATE TABLE IF NOT EXISTS storage_sync_mirror (
     guid TEXT PRIMARY KEY,
     /* The extension_id is explicitly not the GUID used on the server.
        We may end up making this a regular foreign-key relationship back to
-<<<<<<< HEAD
-       moz_extension_data, although maybe not - the ext_id may not exist in
-       moz_extension_data at the time we populate this table.
-=======
        storage_sync_data, although maybe not - the ext_id may not exist in
        storage_sync_data at the time we populate this table.
->>>>>>> 28d325bb
        We can iterate here as we ramp up sync support.
     */
     ext_id TEXT NOT NULL UNIQUE,
